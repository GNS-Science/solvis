import time
import zipfile

import geopandas as gpd
<<<<<<< HEAD
import pandas as pd

=======
from solvis.geometry import create_surface
import time
import io
import shutil
>>>>>>> 631fc249

def data_to_zip_direct(z, data, name):
    zinfo = zipfile.ZipInfo(name, time.localtime()[:6])
    zinfo.compress_type = zipfile.ZIP_DEFLATED
    z.writestr(zinfo, data)


WARNING = """
# Attention

This Inversion Solution archive has been modified
using the solvis python library.

Data may have been filtered out of an original
Inversion Solution archive file:
 - 'solution/rates.csv'
 - 'ruptures/properties.csv'
 - 'ruptures/indices.csv'

"""


class InversionSolution:

    RATES_PATH = 'solution/rates.csv'
    RUPTS_PATH = 'ruptures/properties.csv'
    INDICES_PATH = 'ruptures/indices.csv'
    FAULTS_PATH = 'ruptures/fault_sections.geojson'
    METADATA_PATH = 'metadata.json'

    def __init__(self):
        """
        create an opensha modular archive
        """
        self._init_props()

    def from_archive(self, archive_path):
        self._init_props()
        assert zipfile.Path(archive_path, at='ruptures/indices.csv').exists()
        self._archive_path = archive_path
        # self._metadata = json.load(METADATA_PATH)
        return self

    def to_archive(self, archive_path, base_archive_path, compat=True):
        """
        Writes the current solution to a new zip archive, optionally cloning data from a base archive
        Note this is not well tested, use with caution!

        """
        if compat:
            self._to_compatible_archive(archive_path, base_archive_path)
        else:
            self._to_non_compatible_archive(archive_path, base_archive_path)

    def _to_compatible_archive(self, archive_path, base_archive_path):

        zout = zipfile.ZipFile(archive_path, 'w', zipfile.ZIP_DEFLATED)

        # this copies in memory, skipping the datframe files we want to overwrite
        zin = zipfile.ZipFile(base_archive_path, 'r')

        for item in zin.infolist():
            if item.filename in [self.RATES_PATH]:
                continue
            buffer = zin.read(item.filename)
            zout.writestr(item, buffer)

        # rebuild rates
        base_archive = InversionSolution().from_archive(base_archive_path)
        base_rates_df = base_archive.rates.copy()
        # print('base before reset:', base_rates_df[base_rates_df['Annual Rate']>0])
        # print()

        # set all base rates to zero (slow)
        for row in base_rates_df.itertuples(name=None):
            base_rates_df.iat[row[0], 1] = 0

        print('self._rates', self.rates[self.rates['Annual Rate'] > 0])
        print()

        # copy rates into new rates_df
        for row in self.rates.itertuples(name=None):
            # old_rate = str(base_rates_df.iat[row[0],1])
            base_rates_df.iat[row[0], 1] = row[2]
            # print("replacing: ", old_rate, row[2], row)

        print('base_after reset:', base_rates_df[base_rates_df['Annual Rate'] > 0])
        # print()
        assert base_rates_df[base_rates_df['Annual Rate'] > 0].size == self.rates[self.rates['Annual Rate'] > 0].size
        self._rates = base_rates_df

        # write out the `self` dataframes
        data_to_zip_direct(zout, self._rates.to_csv(index=False), self.RATES_PATH)
        # and the warning notice
        data_to_zip_direct(zout, WARNING, "WARNING.md")

    def _to_non_compatible_archive(self, archive_path, base_archive_path):
        """
        It' non-compatible because it does not reindex the tables from 0 as required by opensha. So it cannot be
        used to produce opensha reports etc.

        Writes the current solution to a new zip archive, optionally cloning data from a base archive
        Note this is not well tested, use with caution!

        """
        zout = zipfile.ZipFile(archive_path, 'w', zipfile.ZIP_DEFLATED)

        # this copies in memory, skipping the datframe files we want to overwrite
        zin = zipfile.ZipFile(base_archive_path, 'r')
        for item in zin.infolist():
            if item.filename in [self.RATES_PATH, self.RUPTS_PATH, self.INDICES_PATH]:
                continue
            buffer = zin.read(item.filename)
            zout.writestr(item, buffer)

        # write out the `self` dataframes
        data_to_zip_direct(zout, self._rates.to_csv(index=False), self.RATES_PATH)
        data_to_zip_direct(zout, self._ruptures.to_csv(), self.RUPTS_PATH)
        data_to_zip_direct(zout, self._indices.to_csv(), self.INDICES_PATH)

        # and the warning notice
        data_to_zip_direct(zout, WARNING, "WARNING.md")

    def _init_props(self):
        self._rates = None
        self._ruptures = None
        self._rupture_props = None
        self._rupture_sections = None
        self._indices = None
        self._fault_sections = None
        self._fault_surfaces = None
        self._rs_with_rates = None
        self._ruptures_with_rates = None

    def _dataframe_from_csv(self, prop, path):
        if not isinstance(prop, pd.DataFrame):
            prop = pd.read_csv(zipfile.Path(self._archive_path, at=path).open()).convert_dtypes()
        return prop

    def _geodataframe_from_geojson(self, prop, path):
        if not isinstance(prop, pd.DataFrame):
            prop = gpd.read_file(zipfile.Path(self._archive_path, at=path).open())
        return prop

    @property
    def rates(self):
        return self._dataframe_from_csv(self._rates, self.RATES_PATH)

    @property
    def ruptures(self):
        return self._dataframe_from_csv(self._ruptures, self.RUPTS_PATH)

    @property
    def indices(self):
        """
        Rupture Index,Num Sections,# 1,# 2,# 3,# 4,# 5,# 6,# 7,# 8,# 9,# 10,# 11,# 12,# 13,# 14,# 15,# 16,# 17,# 18,# 19,# 20,# 21,# 22,# 23,# 24,# 25,# 26,# 27,# 28,# 29,# 30,# 31,# 32,# 33,# 34,# 35,# 36,# 37,# 38,# 39,# 40,# 41,# 42,# 43,# 44,# 45,# 46,# 47,# 48,# 49,# 50,# 51,# 52,# 53,# 54,# 55,# 56,# 57,# 58,# 59,# 60,# 61,# 62,# 63,# 64,# 65,# 66,# 67,# 68,# 69,# 70,# 71,# 72,# 73,# 74,# 75,# 76,# 77,# 78,# 79,# 80,# 81,# 82,# 83,# 84,# 85,# 86,# 87,# 88,# 89,# 90,# 91,# 92,# 93,# 94,# 95,# 96,# 97,# 98,# 99,# 100,# 101,# 102,# 103,# 104,# 105,# 106,# 107,# 108,# 109  # noqa
        0,2,0,1
        1,4,0,1,1081,1080
        2,5,0,1,1081,1080,1079
        3,7,0,1,1081,1080,1079,1078,1077
        4,8,0,1,1081,1080,1079,1078,1077,1076
        5,9,0,1,1081,1080,1079,1078,1077,1076,1075
        etc
        """
        return self._dataframe_from_csv(self._indices, self.INDICES_PATH)

    @property
    def fault_sections(self):
        return self._geodataframe_from_geojson(self._fault_sections, self.FAULTS_PATH)

    @property
    def fault_surfaces(self):
        if not isinstance(self._fault_surfaces, pd.DataFrame):
            def create_section_surface(section):
                return create_surface(section["geometry"], section["DipDir"], section["DipDeg"], section["UpDepth"], section["LowDepth"])
            polys = [create_section_surface(section) for i, section in self.fault_sections.iterrows()]
            self._fault_surfaces = self.fault_sections.set_geometry(polys)

        return self._fault_surfaces


    def set_props(self, rates, ruptures, indices, fault_sections, fault_surfaces):
        self._init_props()
        self._rates = rates
        self._ruptures = ruptures
        self._fault_sections = fault_sections
        self._fault_surfaces = fault_surfaces
        self._indices = indices

    @property
    def rupture_sections(self):

        if self._rupture_sections is not None:
            return self._rupture_sections

        rs = self.indices  # _dataframe_from_csv(self._rupture_sections, 'ruptures/indices.csv').copy()

        # remove "Rupture Index, Num Sections" column
        df_table = rs.drop(rs.iloc[:, :2], axis=1)

        # convert to relational table, turning headings index into plain column
        df2 = df_table.stack().reset_index()

        # remove the headings column
        df2.drop(df2.iloc[:, 1:2], inplace=True, axis=1)
        df2 = df2.set_axis(['rupture', 'section'], axis='columns', copy=False)

        # set property
        self._rupture_sections = df2
        return self._rupture_sections

    @property
    def rs_with_rates(self):
        if self._rs_with_rates is not None:
            return self._rs_with_rates
        # df_rupt_rate = self.ruptures.join(self.rates.drop(self.rates.iloc[:, :1], axis=1))
        self._rs_with_rates = self.rupture_sections.join(self.ruptures_with_rates, 'rupture')
        return self._rs_with_rates

    @property
    def ruptures_with_rates(self):
        if self._ruptures_with_rates is not None:
            return self._ruptures_with_rates
        self._ruptures_with_rates = self.ruptures.join(self.rates.drop(self.rates.iloc[:, :1], axis=1))
        return self._ruptures_with_rates

    # return get the rupture ids for any ruptures intersecting the polygon
    def get_ruptures_intersecting(self, polygon):
        q0 = gpd.GeoDataFrame(self.fault_sections)
        q1 = q0[q0['geometry'].intersects(polygon)]  # whitemans_0)]
        sr = self.rs_with_rates
        qdf = sr.join(q1, 'section', how='inner')
        return qdf.rupture.unique()

    def get_ruptures_for_parent_fault(self, parent_fault_name: str):
        # sr = sol.rs_with_rates
        # print(f"Sections with rate (sr_, where parent fault name = '{parent_fault_name}'.")
        sects = self.fault_sections[self.fault_sections['ParentName'] == parent_fault_name]
        qdf = self.rupture_sections.join(sects, 'section', how='inner')
        return qdf.rupture.unique()<|MERGE_RESOLUTION|>--- conflicted
+++ resolved
@@ -2,15 +2,10 @@
 import zipfile
 
 import geopandas as gpd
-<<<<<<< HEAD
 import pandas as pd
 
-=======
 from solvis.geometry import create_surface
-import time
-import io
-import shutil
->>>>>>> 631fc249
+
 
 def data_to_zip_direct(z, data, name):
     zinfo = zipfile.ZipInfo(name, time.localtime()[:6])
@@ -184,13 +179,16 @@
     @property
     def fault_surfaces(self):
         if not isinstance(self._fault_surfaces, pd.DataFrame):
+
             def create_section_surface(section):
-                return create_surface(section["geometry"], section["DipDir"], section["DipDeg"], section["UpDepth"], section["LowDepth"])
+                return create_surface(
+                    section["geometry"], section["DipDir"], section["DipDeg"], section["UpDepth"], section["LowDepth"]
+                )
+
             polys = [create_section_surface(section) for i, section in self.fault_sections.iterrows()]
             self._fault_surfaces = self.fault_sections.set_geometry(polys)
 
         return self._fault_surfaces
-
 
     def set_props(self, rates, ruptures, indices, fault_sections, fault_surfaces):
         self._init_props()
