--- conflicted
+++ resolved
@@ -40,13 +40,9 @@
 
 
 def mfd_hist(ruptures_df: pd.DataFrame):
-<<<<<<< HEAD
-    # https://stackoverflow.com/questions/45273731/binning-a-column-with-python-pandas
-    bins = [round(x / 100, 2) for x in range(500, 910, 10)]
-=======
+
     #https://stackoverflow.com/questions/45273731/binning-a-column-with-python-pandas
     bins = [round(x/100, 2) for x in range(500, 1000, 10)]
->>>>>>> 8fc93fc2
     mfd = ruptures_df.groupby(pd.cut(ruptures_df.Magnitude, bins=bins)).sum()['Annual Rate']
     vals = np.asarray(mfd)
     # for i in range(mfd.index.size):
